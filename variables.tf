variable "resolver_endpoint_id" {
  description = "The ID of the outbound resolver endpoint that you want to use to route DNS queries to the IP addresses specified in target_ip"
  type        = string
  default     = null

  validation {
    condition = var.resolver_endpoint_id == null || can(regex("^rslvr-out-[a-zA-Z0-9]{17}$", var.resolver_endpoint_id))
    error_message = "The resolver_endpoint_id must be a valid AWS Route53 Resolver endpoint ID format (rslvr-out-xxxxxxxxxxxxxxxxx) or null."
  }
}

variable "rules" {
  default     = []
  description = "List of rules"
  type        = list(any)

  validation {
    condition = alltrue([
      for rule in var.rules : can(rule.domain_name) && can(regex("^[a-zA-Z0-9]([a-zA-Z0-9\\-]*[a-zA-Z0-9])?\\.[a-zA-Z]{2,}\\.$", rule.domain_name))
    ])
    error_message = "Each rule domain_name must be a valid fully qualified domain name ending with a dot (e.g., example.com.)."
  }

  validation {
    condition = alltrue([
<<<<<<< HEAD
      for rule in var.rules : can(rule.ips) && alltrue([
        for ip in rule.ips : can(regex("^((25[0-5]|(2[0-4]|1\\d|[1-9]?)\\d)\\.){3}(25[0-5]|(2[0-4]|1\\d|[1-9]?)\\d)(:[1-9]\\d{0,4}|:6553[0-5]|:655[0-2]\\d|:65[0-4]\\d{2}|:6[0-4]\\d{3})?$", ip)) || can(regex("^([0-9a-fA-F]{1,4}:){7}[0-9a-fA-F]{1,4}$|^::1$|^::$|^([0-9a-fA-F]{1,4}:)*::([0-9a-fA-F]{1,4}:)*[0-9a-fA-F]{1,4}$", ip))
      ])
    ])
    error_message = "Each IP in the ips list must be a valid IPv4 address (optionally with port 1-65535) or IPv6 address."
=======
      for rule in var.rules : !can(rule.ips) || rule.ips == null || alltrue([
        for ip in rule.ips : can(regex("^((25[0-5]|(2[0-4]|1\\d|[1-9]?)\\d)\\.){3}(25[0-5]|(2[0-4]|1\\d|[1-9]?)\\d)(:[1-9]\\d{0,4}|:6553[0-5]|:655[0-2]\\d|:65[0-4]\\d{2}|:6[0-4]\\d{3})?$", ip)) || can(regex("^([0-9a-fA-F]{1,4}:){7}[0-9a-fA-F]{1,4}$|^::1$|^::$|^([0-9a-fA-F]{1,4}:)*::([0-9a-fA-F]{1,4}:)*[0-9a-fA-F]{1,4}$", ip))
      ])
    ])
    error_message = "When provided, each IP in the ips list must be a valid IPv4 address (optionally with port 1-65535) or IPv6 address."
>>>>>>> 87ee5d3a
  }

  validation {
    condition = alltrue([
      for rule in var.rules : can(rule.vpc_ids) && alltrue([
        for vpc_id in rule.vpc_ids : can(regex("^vpc-[a-f0-9]{8}([a-f0-9]{9})?$", vpc_id))
      ])
    ])
    error_message = "Each VPC ID must be a valid AWS VPC ID format (vpc-xxxxxxxx or vpc-xxxxxxxxxxxxxxxxx)."
  }

  validation {
    condition = alltrue([
      for rule in var.rules : !can(rule.principals) || rule.principals == null || alltrue([
        for principal in rule.principals : can(regex("^\\d{12}$", principal)) || can(regex("^arn:aws:organizations::[0-9]{12}:organization/o-[a-z0-9]{10,32}$", principal))
      ])
    ])
    error_message = "Each principal must be a valid 12-digit AWS account ID or AWS Organizations ARN."
  }
}

variable "tags" {
  description = "Map of tags to apply to supported resources. Each tag is a key-value pair stored as a map of strings."
  type        = map(string)
  default     = {}

  validation {
    condition = alltrue([
      for key, value in var.tags : can(regex("^[a-zA-Z0-9+\\-=._:/@\\s]*$", key)) && length(key) <= 128
    ])
    error_message = "Tag keys must be valid AWS tag keys (alphanumeric characters, spaces, and _.:/=+@- symbols) and 128 characters or less."
  }

  validation {
    condition = alltrue([
      for key, value in var.tags : can(regex("^[a-zA-Z0-9+\\-=._:/@\\s]*$", value)) && length(value) <= 256
    ])
    error_message = "Tag values must be valid AWS tag values (alphanumeric characters, spaces, and _.:/=+@- symbols) and 256 characters or less."
  }

  validation {
    condition = length(var.tags) <= 50
    error_message = "A maximum of 50 tags are allowed per resource in AWS."
  }
}
<|MERGE_RESOLUTION|>--- conflicted
+++ resolved
@@ -1,83 +1,75 @@
-variable "resolver_endpoint_id" {
-  description = "The ID of the outbound resolver endpoint that you want to use to route DNS queries to the IP addresses specified in target_ip"
-  type        = string
-  default     = null
-
-  validation {
-    condition = var.resolver_endpoint_id == null || can(regex("^rslvr-out-[a-zA-Z0-9]{17}$", var.resolver_endpoint_id))
-    error_message = "The resolver_endpoint_id must be a valid AWS Route53 Resolver endpoint ID format (rslvr-out-xxxxxxxxxxxxxxxxx) or null."
-  }
-}
-
-variable "rules" {
-  default     = []
-  description = "List of rules"
-  type        = list(any)
-
-  validation {
-    condition = alltrue([
-      for rule in var.rules : can(rule.domain_name) && can(regex("^[a-zA-Z0-9]([a-zA-Z0-9\\-]*[a-zA-Z0-9])?\\.[a-zA-Z]{2,}\\.$", rule.domain_name))
-    ])
-    error_message = "Each rule domain_name must be a valid fully qualified domain name ending with a dot (e.g., example.com.)."
-  }
-
-  validation {
-    condition = alltrue([
-<<<<<<< HEAD
-      for rule in var.rules : can(rule.ips) && alltrue([
-        for ip in rule.ips : can(regex("^((25[0-5]|(2[0-4]|1\\d|[1-9]?)\\d)\\.){3}(25[0-5]|(2[0-4]|1\\d|[1-9]?)\\d)(:[1-9]\\d{0,4}|:6553[0-5]|:655[0-2]\\d|:65[0-4]\\d{2}|:6[0-4]\\d{3})?$", ip)) || can(regex("^([0-9a-fA-F]{1,4}:){7}[0-9a-fA-F]{1,4}$|^::1$|^::$|^([0-9a-fA-F]{1,4}:)*::([0-9a-fA-F]{1,4}:)*[0-9a-fA-F]{1,4}$", ip))
-      ])
-    ])
-    error_message = "Each IP in the ips list must be a valid IPv4 address (optionally with port 1-65535) or IPv6 address."
-=======
-      for rule in var.rules : !can(rule.ips) || rule.ips == null || alltrue([
-        for ip in rule.ips : can(regex("^((25[0-5]|(2[0-4]|1\\d|[1-9]?)\\d)\\.){3}(25[0-5]|(2[0-4]|1\\d|[1-9]?)\\d)(:[1-9]\\d{0,4}|:6553[0-5]|:655[0-2]\\d|:65[0-4]\\d{2}|:6[0-4]\\d{3})?$", ip)) || can(regex("^([0-9a-fA-F]{1,4}:){7}[0-9a-fA-F]{1,4}$|^::1$|^::$|^([0-9a-fA-F]{1,4}:)*::([0-9a-fA-F]{1,4}:)*[0-9a-fA-F]{1,4}$", ip))
-      ])
-    ])
-    error_message = "When provided, each IP in the ips list must be a valid IPv4 address (optionally with port 1-65535) or IPv6 address."
->>>>>>> 87ee5d3a
-  }
-
-  validation {
-    condition = alltrue([
-      for rule in var.rules : can(rule.vpc_ids) && alltrue([
-        for vpc_id in rule.vpc_ids : can(regex("^vpc-[a-f0-9]{8}([a-f0-9]{9})?$", vpc_id))
-      ])
-    ])
-    error_message = "Each VPC ID must be a valid AWS VPC ID format (vpc-xxxxxxxx or vpc-xxxxxxxxxxxxxxxxx)."
-  }
-
-  validation {
-    condition = alltrue([
-      for rule in var.rules : !can(rule.principals) || rule.principals == null || alltrue([
-        for principal in rule.principals : can(regex("^\\d{12}$", principal)) || can(regex("^arn:aws:organizations::[0-9]{12}:organization/o-[a-z0-9]{10,32}$", principal))
-      ])
-    ])
-    error_message = "Each principal must be a valid 12-digit AWS account ID or AWS Organizations ARN."
-  }
-}
-
-variable "tags" {
-  description = "Map of tags to apply to supported resources. Each tag is a key-value pair stored as a map of strings."
-  type        = map(string)
-  default     = {}
-
-  validation {
-    condition = alltrue([
-      for key, value in var.tags : can(regex("^[a-zA-Z0-9+\\-=._:/@\\s]*$", key)) && length(key) <= 128
-    ])
-    error_message = "Tag keys must be valid AWS tag keys (alphanumeric characters, spaces, and _.:/=+@- symbols) and 128 characters or less."
-  }
-
-  validation {
-    condition = alltrue([
-      for key, value in var.tags : can(regex("^[a-zA-Z0-9+\\-=._:/@\\s]*$", value)) && length(value) <= 256
-    ])
-    error_message = "Tag values must be valid AWS tag values (alphanumeric characters, spaces, and _.:/=+@- symbols) and 256 characters or less."
-  }
-
-  validation {
-    condition = length(var.tags) <= 50
-    error_message = "A maximum of 50 tags are allowed per resource in AWS."
-  }
-}
+variable "resolver_endpoint_id" {
+  description = "The ID of the outbound resolver endpoint that you want to use to route DNS queries to the IP addresses specified in target_ip"
+  type        = string
+  default     = null
+
+  validation {
+    condition = var.resolver_endpoint_id == null || can(regex("^rslvr-out-[a-zA-Z0-9]{17}$", var.resolver_endpoint_id))
+    error_message = "The resolver_endpoint_id must be a valid AWS Route53 Resolver endpoint ID format (rslvr-out-xxxxxxxxxxxxxxxxx) or null."
+  }
+}
+
+variable "rules" {
+  default     = []
+  description = "List of rules"
+  type        = list(any)
+
+  validation {
+    condition = alltrue([
+      for rule in var.rules : can(rule.domain_name) && can(regex("^[a-zA-Z0-9]([a-zA-Z0-9\\-]*[a-zA-Z0-9])?\\.[a-zA-Z]{2,}\\.$", rule.domain_name))
+    ])
+    error_message = "Each rule domain_name must be a valid fully qualified domain name ending with a dot (e.g., example.com.)."
+  }
+
+  validation {
+    condition = alltrue([
+      for rule in var.rules : !can(rule.ips) || rule.ips == null || alltrue([
+        for ip in rule.ips : can(regex("^((25[0-5]|(2[0-4]|1\\d|[1-9]?)\\d)\\.){3}(25[0-5]|(2[0-4]|1\\d|[1-9]?)\\d)(:[1-9]\\d{0,4}|:6553[0-5]|:655[0-2]\\d|:65[0-4]\\d{2}|:6[0-4]\\d{3})?$", ip)) || can(regex("^([0-9a-fA-F]{1,4}:){7}[0-9a-fA-F]{1,4}$|^::1$|^::$|^([0-9a-fA-F]{1,4}:)*::([0-9a-fA-F]{1,4}:)*[0-9a-fA-F]{1,4}$", ip))
+      ])
+    ])
+    error_message = "When provided, each IP in the ips list must be a valid IPv4 address (optionally with port 1-65535) or IPv6 address."
+  }
+
+  validation {
+    condition = alltrue([
+      for rule in var.rules : can(rule.vpc_ids) && alltrue([
+        for vpc_id in rule.vpc_ids : can(regex("^vpc-[a-f0-9]{8}([a-f0-9]{9})?$", vpc_id))
+      ])
+    ])
+    error_message = "Each VPC ID must be a valid AWS VPC ID format (vpc-xxxxxxxx or vpc-xxxxxxxxxxxxxxxxx)."
+  }
+
+  validation {
+    condition = alltrue([
+      for rule in var.rules : !can(rule.principals) || rule.principals == null || alltrue([
+        for principal in rule.principals : can(regex("^\\d{12}$", principal)) || can(regex("^arn:aws:organizations::[0-9]{12}:organization/o-[a-z0-9]{10,32}$", principal))
+      ])
+    ])
+    error_message = "Each principal must be a valid 12-digit AWS account ID or AWS Organizations ARN."
+  }
+}
+
+variable "tags" {
+  description = "Map of tags to apply to supported resources. Each tag is a key-value pair stored as a map of strings."
+  type        = map(string)
+  default     = {}
+
+  validation {
+    condition = alltrue([
+      for key, value in var.tags : can(regex("^[a-zA-Z0-9+\\-=._:/@\\s]*$", key)) && length(key) <= 128
+    ])
+    error_message = "Tag keys must be valid AWS tag keys (alphanumeric characters, spaces, and _.:/=+@- symbols) and 128 characters or less."
+  }
+
+  validation {
+    condition = alltrue([
+      for key, value in var.tags : can(regex("^[a-zA-Z0-9+\\-=._:/@\\s]*$", value)) && length(value) <= 256
+    ])
+    error_message = "Tag values must be valid AWS tag values (alphanumeric characters, spaces, and _.:/=+@- symbols) and 256 characters or less."
+  }
+
+  validation {
+    condition = length(var.tags) <= 50
+    error_message = "A maximum of 50 tags are allowed per resource in AWS."
+  }
+}